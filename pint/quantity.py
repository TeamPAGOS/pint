# -*- coding: utf-8 -*-
"""
    pint.quantity
    ~~~~~~~~~~~~~

    :copyright: 2013 by Pint Authors, see AUTHORS for more details.
    :license: BSD, see LICENSE for more details.
"""

from __future__ import division, unicode_literals, print_function, absolute_import

import copy
import operator
import functools
from collections import Iterable

from .unit import DimensionalityError, UnitsContainer, UnitDefinition, UndefinedUnitError
from .measurement import Measurement
from .util import string_types, NUMERIC_TYPES, ndarray

try:
    import numpy as np

    def _to_magnitude(value, force_ndarray=False):
        if isinstance(value, (dict, bool)) or value is None:
<<<<<<< HEAD
            raise ValueError('Invalid magnitude for Quantity: {!r}'.format(value))
        elif isinstance(value, string_types) and value == '':
=======
            raise ValueError('Invalid magnitude for Quantity: {0!r}'.format(value))
        elif value == '':
>>>>>>> 91d798d1
            raise ValueError('Quantity magnitude cannot be an empty string.')
        elif isinstance(value, (list, tuple)):
            return np.asarray(value)
        if force_ndarray:
            return np.asarray(value)
        return value

except ImportError:
    def _to_magnitude(value, force_ndarray=False):
        if isinstance(value, (dict, bool)) or value is None:
            raise ValueError('Invalid magnitude for Quantity: {!r}'.format(value))
        elif isinstance(value, string_types) and value == '':
            raise ValueError('Quantity magnitude cannot be an empty string.')
        elif isinstance(value, (list, tuple)):
            raise ValueError('lists and tuples are valid magnitudes for '
                             'Quantity only when NumPy is present.')
        return value


def _eq(first, second, check_all):
    """Comparison of scalars and arrays
    """
    out = first == second
    if check_all and isinstance(out, Iterable):
        if isinstance(out, ndarray):
            return np.all(out)
        else:
            return all(out)
    return out


class _Exception(Exception):

    def __init__(self, internal):
        self.internal = internal


def _check(q1, other):
    """Check Quantities before math operations.

    Return True if q1 and other are from the same class.
    Raise a ValueError if other has a different _REGISTRY than q1.

    In other case, return False.
    """
    if isinstance(other, q1.__class__):
        return True
    try:
        reg = other._REGISTRY
    except AttributeError:
        return False

    if q1._REGISTRY is reg:
        return True

    raise ValueError('Cannot operate between quantities of different registries')


def _has_multiplicative_units(q):
    """Check if the quantity has non-multiplicative units.
    """

    # Compound units are never multiplicative
    if len(q.units) != 1:
        return True

    unit = list(q.units.keys())[0]

    return q._REGISTRY._units[unit].is_multiplicative


class _Quantity(object):
    """Implements a class to describe a physical quantities:
    the product of a numerical value and a unit of measurement.

    :param value: value of the physical quantity to be created.
    :type value: str, Quantity or any numeric type.
    :param units: units of the physical quantity to be created.
    :type units: UnitsContainer, str or Quantity.
    """

    #: Default formatting string.
    default_format = ''

    def __reduce__(self):
        from . import _build_quantity
        return _build_quantity, (self.magnitude, self.units)

    def __new__(cls, value, units=None):
        if units is None:
            if isinstance(value, string_types):
                if value == '':
                    raise ValueError('Quantity magnitude cannot be an empty string.')
                inst = cls._REGISTRY.parse_expression(value)
                return cls.__new__(cls, inst)
            elif isinstance(value, cls):
                inst = copy.copy(value)
            else:
                inst = object.__new__(cls)
                inst._magnitude = _to_magnitude(value, inst.force_ndarray)
                inst._units = UnitsContainer()
        elif isinstance(units, (UnitsContainer, UnitDefinition)):
            inst = object.__new__(cls)
            inst._magnitude = _to_magnitude(value, inst.force_ndarray)
            inst._units = units
        elif isinstance(units, string_types):
            inst = object.__new__(cls)
            inst._magnitude = _to_magnitude(value, inst.force_ndarray)
            inst._units = inst._REGISTRY.parse_units(units)
        elif isinstance(units, cls):
            inst = copy.copy(units)
            inst._magnitude = _to_magnitude(value, inst.force_ndarray)
        else:
            raise TypeError('units must be of type str, Quantity or '
                            'UnitsContainer; not {0}.'.format(type(units)))

        inst.__handling = None
        return inst

    def __copy__(self):
        return self.__class__(copy.copy(self._magnitude), copy.copy(self._units))

    def __str__(self):
        return '{0} {1}'.format(self._magnitude, self._units)

    def __repr__(self):
        return "<Quantity({0}, '{1}')>".format(self._magnitude, self._units)

    def __format__(self, spec):
        spec = spec or self.default_format

        if '~' in spec:
            units = UnitsContainer(dict((self._REGISTRY.get_symbol(key), value)
                                   for key, value in self.units.items()))
            spec = spec.replace('~', '')
        else:
            units = self.units

        return format(self.magnitude, spec.replace('L', '').replace('P', '').replace('H', '')) \
               + ' ' + format(units, spec)

    # IPython related code
    def _repr_html_(self):
        return self.__format__('H')

    def _repr_latex_(self):
        return "$" + self.__format__('L') + "$"

    @property
    def magnitude(self):
        """Quantity's magnitude.
        """
        return self._magnitude

    @property
    def units(self):
        """Quantity's units.

        :rtype: UnitContainer
        """
        return self._units

    @property
    def unitless(self):
        """Return true if the quantity does not have units.
        """
        return not bool(self.to_base_units().units)

    @property
    def dimensionless(self):
        """Return true if the quantity is dimensionless.
        """
        tmp = copy.copy(self).to_base_units()

        return not bool(tmp.dimensionality)

    @property
    def dimensionality(self):
        """Quantity's dimensionality (e.g. {length: 1, time: -1})
        """
        try:
            return self._dimensionality
        except AttributeError:
            self._dimensionality = self._REGISTRY.get_dimensionality(self.units)

        return self._dimensionality

    def _convert_magnitude(self, other, *contexts, **ctx_kwargs):
        if contexts:
            with self._REGISTRY.context(*contexts, **ctx_kwargs):
                return self._REGISTRY.convert(self._magnitude, self._units, other)

        return self._REGISTRY.convert(self._magnitude, self._units, other)

    def ito(self, other=None, *contexts, **ctx_kwargs):
        """Inplace rescale to different units.

        :param other: destination units.
        :type other: Quantity, str or dict
        """
        if isinstance(other, string_types):
            other = self._REGISTRY.parse_units(other)
        elif isinstance(other, self.__class__):
            other = copy.copy(other.units)
        elif isinstance(other, UnitsContainer):
            pass
        else:
            other = UnitsContainer(other)

        self._magnitude = self._convert_magnitude(other, *contexts, **ctx_kwargs)
        self._units = other
        return self

    def to(self, other=None, *contexts, **ctx_kwargs):
        """Return Quantity rescaled to different units.

        :param other: destination units.
        :type other: Quantity, str or dict
        """
        ret = copy.copy(self)
        ret.ito(other, *contexts, **ctx_kwargs)
        return ret

    def ito_base_units(self):
        """Return Quantity rescaled to base units
        """

        _, other = self._REGISTRY.get_base_units(self.units)

        self._magnitude = self._convert_magnitude(other)
        self._units = other
        return self

    def to_base_units(self):
        """Return Quantity rescaled to base units
        """

        ret = copy.copy(self)
        ret.ito_base_units()
        return ret

    # Mathematical operations
    def __float__(self):
        if self.dimensionless:
            return float(self._convert_magnitude(UnitsContainer()))
        raise DimensionalityError(self.units, 'dimensionless')

    def __complex__(self):
        if self.dimensionless:
            return complex(self._convert_magnitude(UnitsContainer()))
        raise DimensionalityError(self.units, 'dimensionless')

    def iadd_sub(self, other, op):
        if _check(self, other):
            if not self.dimensionality == other.dimensionality:
                raise DimensionalityError(self.units, other.units,
                                          self.dimensionality, other.dimensionality)
            if self._units == other._units:
                self._magnitude = op(self._magnitude, other._magnitude)
            else:
                self._magnitude = op(self._magnitude, other.to(self)._magnitude)
        else:
            if self.dimensionless:
                self.ito(UnitsContainer())
                self._magnitude = op(self._magnitude, _to_magnitude(other, self.force_ndarray))
            else:
                raise DimensionalityError(self.units, 'dimensionless')

        return self

    def add_sub(self, other, op):
        ret = copy.copy(self)
        op(ret, other)
        return ret

    def __iadd__(self, other):
        return self.iadd_sub(other, operator.iadd)

    def __add__(self, other):
        return self.add_sub(other, operator.iadd)

    __radd__ = __add__

    def __isub__(self, other):
        return self.iadd_sub(other, operator.isub)

    def __sub__(self, other):
        return self.add_sub(other, operator.isub)

    def __rsub__(self, other):
        return -self.add_sub(other, operator.isub)

    def _imul_div(self, other, magnitude_op, units_op=None):
        """Perform multiplication or division operation in-place and return the result.

        Arguments:
        other -- object to be multiplied/divided with self
        magnitude_op -- operator function to perform on the magnitudes (e.g. operator.mul)
        units_op -- operator function to perform on the units; if None, magnitude_op is used

        """
        if units_op is None:
            units_op = magnitude_op
        if _check(self, other):
            if not _has_multiplicative_units(self):
                self.ito_base_units()
            if not _has_multiplicative_units(other):
                other = other.to_base_units()
            self._magnitude = magnitude_op(self._magnitude, other._magnitude)
            self._units = units_op(self._units, other._units)
        else:
            try:
                other_magnitude = _to_magnitude(other, self.force_ndarray)
            except TypeError:
                return NotImplemented
            self._magnitude = magnitude_op(self._magnitude, other_magnitude)
            self._units = units_op(self._units, UnitsContainer())

        return self

    def _mul_div(self, other, magnitude_op, units_op=None):
        ret = copy.copy(self)
        return ret._imul_div(other, magnitude_op, units_op)

    def __imul__(self, other):
        return self._imul_div(other, operator.imul)

    def __mul__(self, other):
        return self._mul_div(other, operator.mul)

    __rmul__ = __mul__

    def __itruediv__(self, other):
        return self._imul_div(other, operator.itruediv)

    def __truediv__(self, other):
        return self._mul_div(other, operator.truediv)

    def __ifloordiv__(self, other):
        return self._imul_div(other, operator.ifloordiv, units_op=operator.itruediv)

    def __floordiv__(self, other):
        return self._mul_div(other, operator.floordiv, units_op=operator.truediv)

    def __rtruediv__(self, other):
        try:
            other_magnitude = _to_magnitude(other, self.force_ndarray)
        except TypeError:
            return NotImplemented
        return self.__class__(other_magnitude / self._magnitude, 1 / self._units)

    def __rfloordiv__(self, other):
        try:
            other_magnitude = _to_magnitude(other, self.force_ndarray)
        except TypeError:
            return NotImplemented
        return self.__class__(other_magnitude // self._magnitude, 1 / self._units)

    __div__ = __truediv__
    __rdiv__ = __rtruediv__
    __idiv__ = __itruediv__

    def __ipow__(self, other):
        try:
            other_magnitude = _to_magnitude(other, self.force_ndarray)
        except TypeError:
            return NotImplemented
        else:
            if not _has_multiplicative_units(self):
                self.ito_base_units()
            self._magnitude **= _to_magnitude(other, self.force_ndarray)
            self._units **= other
            return self

    def __pow__(self, other):
        ret = copy.copy(self)
        return operator.ipow(ret, other)

    def __abs__(self):
        return self.__class__(abs(self._magnitude), self._units)

    def __round__(self, ndigits=0):
        return self.__class__(round(self._magnitude, ndigits=ndigits), self._units)

    def __pos__(self):
        return self.__class__(operator.pos(self._magnitude), self._units)

    def __neg__(self):
        return self.__class__(operator.neg(self._magnitude), self._units)

    def __eq__(self, other):
        # This is class comparison by name is to bypass that
        # each Quantity class is unique.
        if other.__class__.__name__ != self.__class__.__name__:
            return (self.dimensionless and
                    _eq(self._convert_magnitude(UnitsContainer()), other, False))

        if _eq(self._magnitude, 0, True) and _eq(other._magnitude, 0, True):
            return self.dimensionality == other.dimensionality

        if self._units == other._units:
            return _eq(self._magnitude, other._magnitude, False)

        try:
            return _eq(self.to(other).magnitude, other._magnitude, False)
        except DimensionalityError:
            return False

    def __ne__(self, other):
        out = self.__eq__(other)
        if isinstance(out, ndarray):
            return np.logical_not(out)
        return not out

    def compare(self, other, op):
        if not isinstance(other, self.__class__):
            if self.dimensionless:
                return op(self._convert_magnitude(UnitsContainer()), other)
            else:
                raise ValueError('Cannot compare Quantity and {0}'.format(type(other)))

        if self.units == other.units:
            return op(self._magnitude, other._magnitude)
        if self.dimensionality != other.dimensionality:
            raise DimensionalityError(self.units, other.units,
                                      self.dimensionality, other.dimensionality)
        return op(self.to_base_units().magnitude,
                  other.to_base_units().magnitude)

    __lt__ = lambda self, other: self.compare(other, op=operator.lt)
    __le__ = lambda self, other: self.compare(other, op=operator.le)
    __ge__ = lambda self, other: self.compare(other, op=operator.ge)
    __gt__ = lambda self, other: self.compare(other, op=operator.gt)

    def __bool__(self):
        return bool(self._magnitude)

    __nonzero__ = __bool__

    # NumPy Support
    __radian = 'radian'
    __same_units = 'equal greater greater_equal less less_equal not_equal arctan2'.split()
    #: Dictionary mapping ufunc/attributes names to the units that they
    #: require (conversion will be tried).
    __require_units = {'cumprod': '',
                       'arccos': '', 'arcsin': '', 'arctan': '',
                       'arccosh': '', 'arcsinh': '', 'arctanh': '',
                       'exp': '', 'expm1': '', 'exp2': '',
                       'log': '', 'log10': '', 'log1p': '', 'log2': '',
                       'sin': __radian, 'cos': __radian, 'tan': __radian,
                       'sinh': __radian, 'cosh': __radian, 'tanh': __radian,
                       'radians': 'degree', 'degrees': __radian,
                       'deg2rad': 'degree', 'rad2deg': __radian,
                       'logaddexp': '', 'logaddexp2': ''}

    #: Dictionary mapping ufunc/attributes names to the units that they
    #: will set on output.
    __set_units = {'cos': '', 'sin': '', 'tan': '',
                   'cosh': '', 'sinh': '', 'tanh': '',
                   'arccos': __radian, 'arcsin': __radian,
                   'arctan': __radian, 'arctan2': __radian,
                   'arccosh': __radian, 'arcsinh': __radian,
                   'arctanh': __radian,
                   'degrees': 'degree', 'radians': __radian,
                   'expm1': '', 'cumprod': '',
                   'rad2deg': 'degree', 'deg2rad': __radian}

    #: List of ufunc/attributes names in which units are copied from the
    #: original.
    __copy_units = 'compress conj conjugate copy cumsum diagonal flatten ' \
                   'max mean min ptp ravel repeat reshape round ' \
                   'squeeze std sum take trace transpose ' \
                   'ceil floor hypot rint ' \
                   'add subtract ' \
                   'copysign nextafter trunc ' \
                   'frexp ldexp modf modf__1 ' \
                   'absolute negative remainder fmod mod'.split()

    #: Dictionary mapping ufunc/attributes names to the units that they will
    #: set on output. The value is interpreted as the power to which the unit
    #: will be raised.
    __prod_units = {'var': 2, 'prod': 'size', 'multiply': 'mul',
                    'true_divide': 'div', 'divide': 'div', 'floor_divide': 'div',
                    'remainder': 'div',
                    'sqrt': .5, 'square': 2, 'reciprocal': -1}

    __skip_other_args = 'ldexp multiply ' \
                        'true_divide divide floor_divide fmod mod ' \
                        'remainder'.split()

    __handled = tuple(__same_units) + \
                tuple(__require_units.keys()) + \
                tuple(__prod_units.keys()) + \
                tuple(__copy_units) + tuple(__skip_other_args)

    def clip(self, first=None, second=None, out=None, **kwargs):
        min = kwargs.get('min', first)
        max = kwargs.get('max', second)

        if min is None and max is None:
            raise TypeError('clip() takes at least 3 arguments (2 given)')

        if max is None and 'min' not in kwargs:
            min, max = max, min

        kwargs = {'out': out}

        if min is not None:
            if isinstance(min, self.__class__):
                kwargs['min'] = min.to(self).magnitude
            elif self.dimensionless:
                kwargs['min'] = min
            else:
                raise DimensionalityError('dimensionless', self.units)

        if max is not None:
            if isinstance(max, self.__class__):
                kwargs['max'] = max.to(self).magnitude
            elif self.dimensionless:
                kwargs['max'] = max
            else:
                raise DimensionalityError('dimensionless', self.units)

        return self.__class__(self.magnitude.clip(**kwargs), self._units)

    def fill(self, value):
        self._units = value.units
        return self.magnitude.fill(value.magnitude)

    def put(self, indices, values, mode='raise'):
        if isinstance(values, self.__class__):
            values = values.to(self).magnitude
        elif self.dimensionless:
            values = self.__class__(values, '').to(self)
        else:
            raise DimensionalityError('dimensionless', self.units)
        self.magnitude.put(indices, values, mode)

    def searchsorted(self, v, side='left'):
        if isinstance(v, self.__class__):
            v = v.to(self).magnitude
        elif self.dimensionless:
            v = self.__class__(v, '').to(self)
        else:
            raise DimensionalityError('dimensionless', self.units)
        return self.magnitude.searchsorted(v, side)

    def __ito_if_needed(self, to_units):
        if self.unitless and to_units == 'radian':
            return

        self.ito(to_units)

    def __numpy_method_wrap(self, func, *args, **kwargs):
        """Convenience method to wrap on the fly numpy method taking
        care of the units.
        """
        if func.__name__ in self.__require_units:
            self.__ito_if_needed(self.__require_units[func.__name__])

        value = func(*args, **kwargs)

        if func.__name__ in self.__copy_units:
            return self.__class__(value, self._units)

        if func.__name__ in self.__prod_units:
            tmp = self.__prod_units[func.__name__]
            if tmp == 'size':
                return self.__class__(value, self._units ** self._magnitude.size)
            return self.__class__(value, self._units ** tmp)

        return value

    def __len__(self):
        return len(self._magnitude)

    def __iter__(self):
        # Allow exception to propagate in case of non-iterable magnitude
        it_mag = iter(self.magnitude)
        return iter((self.__class__(mag, self._units) for mag in it_mag))

    def __getattr__(self, item):
        # Attributes starting with `__array_` are common attributes of NumPy ndarray.
        # They are requested by numpy functions.
        if item.startswith('__array_'):
            if isinstance(self._magnitude, ndarray):
                return getattr(self._magnitude, item)
            else:
                # If an `__array_` attributes is requested but the magnitude is not an ndarray,
                # we convert the magnitude to a numpy ndarray.
                self._magnitude = _to_magnitude(self._magnitude, force_ndarray=True)
                return getattr(self._magnitude, item)
        try:
            try:
                attr = getattr(self._magnitude, item)
            except AttributeError:
                self._magnitude = _to_magnitude(self._magnitude, True)
                attr = getattr(self._magnitude, item)
            if callable(attr):
                return functools.partial(self.__numpy_method_wrap, attr)
            return attr
        except AttributeError as ex:
            raise AttributeError("Neither Quantity object nor its magnitude ({0})"
                                 "has attribute '{1}'".format(self._magnitude, item))

    def __getitem__(self, key):
        try:
            value = self._magnitude[key]
            return self.__class__(value, self._units)
        except TypeError:
            raise TypeError("Neither Quantity object nor its magnitude ({0})"
                            "supports indexing".format(self._magnitude))

    def __setitem__(self, key, value):
        try:
            if isinstance(value, self.__class__):
                factor = self.__class__(value.magnitude, value.units / self.units).to_base_units()
            else:
                factor = self.__class__(value, self._units ** (-1)).to_base_units()

            if isinstance(factor, self.__class__):
                if not factor.dimensionless:
                    raise ValueError
                self._magnitude[key] = factor.magnitude
            else:
                self._magnitude[key] = factor

        except TypeError:
            raise TypeError("Neither Quantity object nor its magnitude ({0})"
                            "supports indexing".format(self._magnitude))

    def tolist(self):
        units = self._units
        return [self.__class__(value, units).tolist() if isinstance(value, list) else self.__class__(value, units)
                for value in self._magnitude.tolist()]

    __array_priority__ = 17

    def __array_prepare__(self, obj, context=None):
        # If this uf is handled by Pint, write it down in the handling dictionary.

        uf, objs, huh = context
        ufname = uf.__name__ if huh == 0 else '{0}__{1}'.format(uf.__name__, huh)
        if uf.__name__ in self.__handled and huh == 0:
            if self.__handling:
                raise Exception('Cannot handled nested ufuncs.\n'
                                'Current: {0}\n'
                                'New: {1}'.format(context, self.__handling))
            self.__handling = context

        return obj

    def __array_wrap__(self, obj, context=None):
        uf, objs, huh = context

        if uf.__name__ not in self.__handled:
            return self.magnitude.__array_wrap__(obj, context)

        try:
            ufname = uf.__name__ if huh == 0 else '{0}__{1}'.format(uf.__name__, huh)

            if huh == 0:
                dst_units = None
                mobjs = None
                if uf.__name__ in self.__require_units:
                    dst_units = self.__require_units[uf.__name__]
                    if dst_units == 'radian':
                        mobjs = []
                        for other in objs:
                            unt = getattr(other, 'units', '')
                            if unt == 'radian':
                                mobjs.append(getattr(other, 'magnitude', other))
                            else:
                                factor, units = self._REGISTRY.get_base_units(unt)
                                if units and units != UnitsContainer({'radian': 1}):
                                    raise DimensionalityError(units, dst_units)
                                mobjs.append(getattr(other, 'magnitude', other) * factor)
                        mobjs = tuple(mobjs)
                    else:
                        dst_units = self._REGISTRY.parse_expression(dst_units).units
                elif len(objs) > 1 and uf.__name__ not in self.__skip_other_args:
                    dst_units = objs[0].units

                if mobjs is None:
                    if dst_units is not None:
                        mobjs = tuple(self._REGISTRY.convert(getattr(other, 'magnitude', other),
                                                             getattr(other, 'units', ''),
                                                             dst_units)
                                      for other in objs)
                    else:
                        mobjs = tuple(getattr(other, 'magnitude', other)
                                      for other in objs)

                out = uf(*mobjs)

                if uf.nout > 1:
                    self.__handling += out
                    out = out[0]
            else:
                out = self.__handling[3 + huh]

            if ufname in self.__set_units:
                try:
                    out = self.__class__(out, self.__set_units[ufname])
                except:
                    raise _Exception(ValueError)
            elif ufname in self.__copy_units:
                try:
                    out = self.__class__(out, self.units)
                except:
                    raise _Exception(ValueError)
            elif ufname in self.__prod_units:
                tmp = self.__prod_units[ufname]
                if tmp == 'size':
                    out = self.__class__(out, self.units ** self._magnitude.size)
                elif tmp == 'div':
                    units1 = objs[0].units if isinstance(objs[0], self.__class__) else UnitsContainer()
                    units2 = objs[1].units if isinstance(objs[1], self.__class__) else UnitsContainer()
                    out = self.__class__(out, units1 / units2)
                elif tmp == 'mul':
                    units1 = objs[0].units if isinstance(objs[0], self.__class__) else UnitsContainer()
                    units2 = objs[1].units if isinstance(objs[1], self.__class__) else UnitsContainer()
                    out = self.__class__(out, units1 * units2)
                else:
                    out = self.__class__(out, self.units ** tmp)

            return out
        except (DimensionalityError, UndefinedUnitError) as ex:
            raise ex
        except _Exception as ex:
            raise ex.internal
        except Exception as ex:
            print(ex)
        finally:
            if uf.nout == huh + 1:
                self.__handling = None

        return self.magnitude.__array_wrap__(obj, context)

    # Measurement support
    def plus_minus(self, error, relative=False):
        if isinstance(error, self.__class__):
            if relative:
                raise ValueError('{0} is not a valid relative error.'.format(error))
        else:
            if relative:
                error = error * abs(self)
            else:
                error = self.__class__(error, self.units)

        return Measurement(copy.copy(self), error)<|MERGE_RESOLUTION|>--- conflicted
+++ resolved
@@ -23,13 +23,8 @@
 
     def _to_magnitude(value, force_ndarray=False):
         if isinstance(value, (dict, bool)) or value is None:
-<<<<<<< HEAD
             raise ValueError('Invalid magnitude for Quantity: {!r}'.format(value))
         elif isinstance(value, string_types) and value == '':
-=======
-            raise ValueError('Invalid magnitude for Quantity: {0!r}'.format(value))
-        elif value == '':
->>>>>>> 91d798d1
             raise ValueError('Quantity magnitude cannot be an empty string.')
         elif isinstance(value, (list, tuple)):
             return np.asarray(value)
