import pytest

from pint import pint_eval
from pint.pint_eval import build_eval_tree
from pint.util import string_preprocessor

# This is how we enable the parsing of uncertainties
# pint_eval.tokenizer = pint_eval.uncertainty_tokenizer

class TestPintEval:
<<<<<<< HEAD
    def _test_one(self, input_text, parsed):
        assert build_eval_tree(pint_eval.tokenizer(input_text)).to_string() == parsed
=======
    def _test_one(self, input_text, parsed, preprocess=False):
        if preprocess:
            input_text = string_preprocessor(input_text)
        assert build_eval_tree(tokenizer(input_text)).to_string() == parsed
>>>>>>> 76e90a67

    @pytest.mark.parametrize(
        ("input_text", "parsed"),
        (
            ("3", "3"),
            ("1 + 2", "(1 + 2)"),
            ("1 - 2", "(1 - 2)"),
            ("2 * 3 + 4", "((2 * 3) + 4)"),  # order of operations
            ("2 * (3 + 4)", "(2 * (3 + 4))"),  # parentheses
            (
                "1 + 2 * 3 ** (4 + 3 / 5)",
                "(1 + (2 * (3 ** (4 + (3 / 5)))))",
            ),  # more order of operations
            (
                "1 * ((3 + 4) * 5)",
                "(1 * ((3 + 4) * 5))",
            ),  # nested parentheses at beginning
            ("1 * (5 * (3 + 4))", "(1 * (5 * (3 + 4)))"),  # nested parentheses at end
            (
                "1 * (5 * (3 + 4) / 6)",
                "(1 * ((5 * (3 + 4)) / 6))",
            ),  # nested parentheses in middle
            ("-1", "(- 1)"),  # unary
            ("3 * -1", "(3 * (- 1))"),  # unary
            ("3 * --1", "(3 * (- (- 1)))"),  # double unary
            ("3 * -(2 + 4)", "(3 * (- (2 + 4)))"),  # parenthetical unary
            ("3 * -((2 + 4))", "(3 * (- (2 + 4)))"),  # parenthetical unary
            # implicit op
            ("3 4", "(3 4)"),
            # implicit op, then parentheses
            ("3 (2 + 4)", "(3 (2 + 4))"),
            # parentheses, then implicit
            ("(3 ** 4 ) 5", "((3 ** 4) 5)"),
            # implicit op, then exponentiation
            ("3 4 ** 5", "(3 (4 ** 5))"),
            # implicit op, then addition
            ("3 4 + 5", "((3 4) + 5)"),
            # power followed by implicit
            ("3 ** 4 5", "((3 ** 4) 5)"),
            # implicit with parentheses
            ("3 (4 ** 5)", "(3 (4 ** 5))"),
            # exponent with e
            ("3e-1", "3e-1"),
            # multiple units with exponents
            ("kg ** 1 * s ** 2", "((kg ** 1) * (s ** 2))"),
            # multiple units with neg exponents
            ("kg ** -1 * s ** -2", "((kg ** (- 1)) * (s ** (- 2)))"),
            # multiple units with neg exponents
            ("kg^-1 * s^-2", "((kg ^ (- 1)) * (s ^ (- 2)))"),
            # multiple units with neg exponents, implicit op
            ("kg^-1 s^-2", "((kg ^ (- 1)) (s ^ (- 2)))"),
            # nested power
            ("2 ^ 3 ^ 2", "(2 ^ (3 ^ 2))"),
            # nested power
            ("gram * second / meter ** 2", "((gram * second) / (meter ** 2))"),
            # nested power
            ("gram / meter ** 2 / second", "((gram / (meter ** 2)) / second)"),
            # units should behave like numbers, so we don't need a bunch of extra tests for them
            # implicit op, then addition
            ("3 kg + 5", "((3 kg) + 5)"),
            ("(5 % 2) m", "((5 % 2) m)"),  # mod operator
            ("(5 // 2) m", "((5 // 2) m)"),  # floordiv operator
        ),
    )
    def test_build_eval_tree(self, input_text, parsed):
        self._test_one(input_text, parsed, preprocess=False)

    @pytest.mark.parametrize(
        ("input_text", "parsed"),
        (
            ("3", "3"),
            ("1 + 2", "(1 + 2)"),
            ("1 - 2", "(1 - 2)"),
            ("2 * 3 + 4", "((2 * 3) + 4)"),  # order of operations
            ("2 * (3 + 4)", "(2 * (3 + 4))"),  # parentheses
            (
                "1 + 2 * 3 ** (4 + 3 / 5)",
                "(1 + (2 * (3 ** (4 + (3 / 5)))))",
            ),  # more order of operations
            (
                "1 * ((3 + 4) * 5)",
                "(1 * ((3 + 4) * 5))",
            ),  # nested parentheses at beginning
            ("1 * (5 * (3 + 4))", "(1 * (5 * (3 + 4)))"),  # nested parentheses at end
            (
                "1 * (5 * (3 + 4) / 6)",
                "(1 * ((5 * (3 + 4)) / 6))",
            ),  # nested parentheses in middle
            ("-1", "(- 1)"),  # unary
            ("3 * -1", "(3 * (- 1))"),  # unary
            ("3 * --1", "(3 * (- (- 1)))"),  # double unary
            ("3 * -(2 + 4)", "(3 * (- (2 + 4)))"),  # parenthetical unary
            ("3 * -((2 + 4))", "(3 * (- (2 + 4)))"),  # parenthetical unary
            # implicit op
            ("3 4", "(3 * 4)"),
            # implicit op, then parentheses
            ("3 (2 + 4)", "(3 * (2 + 4))"),
            # parentheses, then implicit
            ("(3 ** 4 ) 5", "((3 ** 4) * 5)"),
            # implicit op, then exponentiation
            ("3 4 ** 5", "(3 * (4 ** 5))"),
            # implicit op, then addition
            ("3 4 + 5", "((3 * 4) + 5)"),
            # power followed by implicit
            ("3 ** 4 5", "((3 ** 4) * 5)"),
            # implicit with parentheses
            ("3 (4 ** 5)", "(3 * (4 ** 5))"),
            # exponent with e
            ("3e-1", "3e-1"),
            # multiple units with exponents
            ("kg ** 1 * s ** 2", "((kg ** 1) * (s ** 2))"),
            # multiple units with neg exponents
            ("kg ** -1 * s ** -2", "((kg ** (- 1)) * (s ** (- 2)))"),
            # multiple units with neg exponents
            ("kg^-1 * s^-2", "((kg ** (- 1)) * (s ** (- 2)))"),
            # multiple units with neg exponents, implicit op
            ("kg^-1 s^-2", "((kg ** (- 1)) * (s ** (- 2)))"),
            # nested power
            ("2 ^ 3 ^ 2", "(2 ** (3 ** 2))"),
            # nested power
            ("gram * second / meter ** 2", "((gram * second) / (meter ** 2))"),
            # nested power
            ("gram / meter ** 2 / second", "((gram / (meter ** 2)) / second)"),
            # units should behave like numbers, so we don't need a bunch of extra tests for them
            # implicit op, then addition
            ("3 kg + 5", "((3 * kg) + 5)"),
            ("(5 % 2) m", "((5 % 2) * m)"),  # mod operator
            ("(5 // 2) m", "((5 // 2) * m)"),  # floordiv operator
        ),
    )
    def test_preprocessed_eval_tree(self, input_text, parsed):
        self._test_one(input_text, parsed, preprocess=True)<|MERGE_RESOLUTION|>--- conflicted
+++ resolved
@@ -1,22 +1,16 @@
 import pytest
 
-from pint import pint_eval
-from pint.pint_eval import build_eval_tree
+from pint.pint_eval import build_eval_tree, tokenizer
 from pint.util import string_preprocessor
 
 # This is how we enable the parsing of uncertainties
-# pint_eval.tokenizer = pint_eval.uncertainty_tokenizer
+# tokenizer = pint.pint_eval.uncertainty_tokenizer
 
 class TestPintEval:
-<<<<<<< HEAD
-    def _test_one(self, input_text, parsed):
-        assert build_eval_tree(pint_eval.tokenizer(input_text)).to_string() == parsed
-=======
     def _test_one(self, input_text, parsed, preprocess=False):
         if preprocess:
             input_text = string_preprocessor(input_text)
         assert build_eval_tree(tokenizer(input_text)).to_string() == parsed
->>>>>>> 76e90a67
 
     @pytest.mark.parametrize(
         ("input_text", "parsed"),
