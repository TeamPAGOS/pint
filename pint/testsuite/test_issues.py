--- conflicted
+++ resolved
@@ -3,14 +3,7 @@
 import pprint
 import unittest
 
-<<<<<<< HEAD
 from pint import Context, DimensionalityError, UnitRegistry
-from pint.unit import UnitsContainer
-from pint.util import ParserHelper
-
-=======
-from pint import DimensionalityError, UnitRegistry
->>>>>>> 3936c36b
 from pint.compat import np
 from pint.testsuite import QuantityTestCase, helpers
 from pint.unit import UnitsContainer
