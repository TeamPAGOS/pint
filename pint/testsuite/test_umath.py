--- conflicted
+++ resolved
@@ -2,14 +2,8 @@
 
 from __future__ import division, unicode_literals, print_function, absolute_import
 
-<<<<<<< HEAD
-import unittest
-
-from pint.compat import HAS_NUMPY, np
+from pint.compat import HAS_NUMPY, np, unittest
 from pint.testsuite import TestCase
-=======
-from pint.testsuite import TestCase, HAS_NUMPY, np, unittest
->>>>>>> f46c706b
 
 # Following http://docs.scipy.org/doc/numpy/reference/ufuncs.html
 
