--- conflicted
+++ resolved
@@ -48,15 +48,9 @@
     Handler,
 )
 
-<<<<<<< HEAD
 from ... import pint_eval
-from ..._typing import QuantityOrUnitLike, UnitLike
 from ..._vendor import appdirs
-from ...compat import HAS_BABEL, babel_parse
-=======
-from ..._vendor import appdirs
-from ...compat import babel_parse, tokenizer, TypeAlias, Self
->>>>>>> e60fe39e
+from ...compat import babel_parse, TypeAlias, Self
 from ...errors import DimensionalityError, RedefinitionError, UndefinedUnitError
 from ...pint_eval import build_eval_tree
 from ...util import ParserHelper
