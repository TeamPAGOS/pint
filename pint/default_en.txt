--- conflicted
+++ resolved
@@ -272,16 +272,8 @@
 [fluidity] = 1 / [viscosity]
 rhe = 1 / poise
 
-<<<<<<< HEAD
-# Textile
-denier =  gram / (9000 * meter) = den
-tex = gram / (1000 * meter)
-dtex = decitex
-RKM = kgf * 1000 / tex
-=======
 # Amount of substance
 particle = 1 / N_A = _ = molec = molecule
->>>>>>> b5127a2d
 
 # Concentration
 [concentration] = [substance] / [volume]
